--- conflicted
+++ resolved
@@ -19,16 +19,12 @@
     -------
     spikes : 1d array
         Simulated spike train.
-<<<<<<< HEAD
 
     Raises
     -------
     ValueError
         If the input variable p_spiking is a float and n_samples is None.
 		
-=======
-	
->>>>>>> 1f831d28
     Notes
     -----
     n_samples is only used if p_spiking is a float, otherwise n_samples is just the length of p_spiking.
