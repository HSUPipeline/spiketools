"""Utility functions for extracting data segments of interest."""

import numpy as np

from spiketools.utils.checks import check_axis, check_param_type
from spiketools.utils.options import get_comp_func

###################################################################################################
###################################################################################################

def create_mask(data, min_value=None, max_value=None):
    """Create a mask to select data points based on value.

    Parameters
    ----------
    data : 1d array
        Array of data.
    min_value, max_value : float, optional
        Minimum and/or maximum value to extract from the input array.
        The minimum value is inclusive, but the maximum value is exclusive.

    Returns
    -------
    mask : 1d array of bool
        Mask to select data points from the input array.

    Examples
    --------
    Create a mask to select data within a given value range:

    >>> data = np.array([1, 2, 3, 4, 5, 6, 7, 8])
    >>> create_mask(data, min_value=2.5, max_value=6.5)
    array([False, False,  True,  True,  True,  True, False, False])
    """

    min_value = -np.inf if min_value is None else min_value
    max_value = np.inf if max_value is None else max_value

    # Make the mask inclusive for min / exclusive for max value
    #   If inclusive for both, there can be issues double-selecting spikes
    #   For example, if a spike ==  time_range, and select contiguous segments
    mask = np.logical_and(data >= min_value, data < max_value)

    return mask


def get_range(data, min_value=None, max_value=None, reset=None):
    """Get a specified range from a vector of data.

    Parameters
    ----------
    data : 1d array
        Array of data.
    min_value, max_value : float, optional
        Minimum and/or maximum value to extract from the input array.
    reset : float, optional
        If provided, resets the values in the data array by the given reset value.

    Returns
    -------
    data : 1d array
        Data array, restricted to desired range.

    Examples
    --------
    Get all values greater than a specific value:

    >>> data = np.array([5, 10, 15, 20, 25, 30])
    >>> get_range(data, min_value=10, max_value=None)
    array([10, 15, 20, 25, 30])

    Get all values less than a specific value:

    >>> data = np.array([5, 10, 15, 20, 25, 30])
    >>> get_range(data, min_value=None, max_value=22.5)
    array([ 5, 10, 15, 20])

    Get a specified range from a data array:

    >>> data = np.array([5, 10, 15, 20, 25, 30])
    >>> get_range(data, min_value=10, max_value=22.5)
    array([10, 15, 20])
    """

    mask = create_mask(data, min_value, max_value)

    data = data[mask]

    if reset:
        data = data - reset

    return data


def get_value_range(timestamps, data, min_value=None, max_value=None, reset=None):
    """Extract data and associated timestamps for a desired value range.

    Parameters
    ----------
    timestamps : 1d array
        Timestamps, in seconds.
    data : 1d array
        Data values, corresponding to the timestamps.
    min_value, max_value : float, optional
        Minimum and/or maximum value to extract from the input array.
        The minimum value is inclusive, but the maximum value is exclusive.
    reset : float, optional
        If provided, resets the time values by the given reset value.

    Returns
    -------
    timestamps : 1d array
        Timestamps, in seconds, selected by value.
    data : 1d array
        Array of data, selected by value.

    Examples
    --------
    Extract data and corresponding timestamps based on value range:

    >>> data = np.array([1, 2, 3, 4, 5, 6, 7, 8])
    >>> timestamps = np.array([0.2, 0.3, 0.4, 0.5, 0.7, 0.9, 1.2, 1.5])
    >>> get_value_range(timestamps, data, min_value=2.5, max_value=6.5)
    (array([0.4, 0.5, 0.7, 0.9]), array([3, 4, 5, 6]))
    """

    mask = create_mask(data, min_value, max_value)

    timestamps, data = timestamps[mask], data[mask]

    if reset:
        timestamps = timestamps - reset

    return timestamps, data


def get_ind_by_value(values, value, threshold=None):
    """Get the index for a set of values closest to a specified value.

    Parameters
    ----------
    values : 1d array
        Values.
    value : float
        The value to extract the index for.
    threshold : float, optional
        The threshold that the closest value must be within to be returned.
        If the distance is greater than the threshold, output is -1.

    Returns
    -------
    ind : int
        The index value for the requested value, or -1 if out of threshold range.

    Examples
    --------
    Get the index for a specified value:

    >>> values = np.array([5, 10, 15, 20, 25])
    >>> get_ind_by_value(values, 12)
    1
    """

    ind = np.abs(values - value).argmin()

    if threshold:
        if np.abs(values[ind] - value) > threshold:
            ind = -1

    return ind


def get_ind_by_time(timestamps, timepoint, threshold=None):
    """Get the index for a set of timepoints closest to a specified timepoint.

    Parameters
    ----------
    timestamps : 1d array
        Timestamps, in seconds.
    timepoint : float
        The time value to extract the index for.
    threshold : float, optional
        The threshold that the closest time value must be within to be returned.
        If the temporal distance is greater than the threshold, output is -1.

    Returns
    -------
    ind : int
        The index value for the requested timepoint, or -1 if out of threshold range.

    Examples
    --------
    Get the index for a specified timepoint:

    >>> timestamps = np.array([0.5, 1, 1.5, 2, 2.5, 3 ])
    >>> get_ind_by_time(timestamps, 2.5)
    4
    """

<<<<<<< HEAD
    return get_ind_by_value(timestamps, timepoint, threshold)
=======
    check_param_type(timepoint, 'timepoint', (int, float, np.int64, np.float64))
    assert not np.isnan(timepoint), "The given `timepoint` is nan - cannot continue."

    ind = np.abs(timestamps - timepoint).argmin()

    if threshold:
        if np.abs(timestamps[ind] - timepoint) > threshold:
            ind = -1
>>>>>>> c1adf645


def get_inds_by_values(values, select, threshold=None, drop_null=True):
    """Get indices for a set of specified time points.

    Parameters
    ----------
    values : 1d array
        Values to select from.
    select : 1d array
        The values to extract indices for.
    threshold : float, optional
        The threshold that the closest value must be within to be returned.
        If the distance is greater than the threshold, output is NaN.
    drop_null : bool, optional, default: True
        Whether to drop any null indices from the outputs (outside threshold range).
        If False, indices for any null values are -1.

    Returns
    -------
    inds : 1d array
        Indices for all requested values.

    Examples
    --------
    Get the corresponding indices for specified values:

    >>> values = np.array([10, 15, 20, 25, 30])
    >>> select = np.array([11, 21])
    >>> get_inds_by_values(values, select)
    array([0, 2])
    """

    inds = np.zeros(len(select), dtype=int)
    for ind, value in enumerate(select):
        inds[ind] = get_ind_by_value(values, value, threshold=threshold)

    if drop_null:
        inds = inds[inds >= 0]

    return inds


def get_inds_by_times(timestamps, timepoints, threshold=None, drop_null=True):
    """Get indices for a set of specified time points.

    Parameters
    ----------
    timestamps : 1d array
        Timestamps, in seconds.
    timepoints : 1d array
        The time values, in seconds, to extract indices for.
    threshold : float, optional
        The threshold that the closest time value must be within to be returned.
        If the temporal distance is greater than the threshold, output is NaN.
    drop_null : bool, optional, default: True
        Whether to drop any null indices from the outputs (outside threshold range).
        If False, indices for any null values are -1.

    Returns
    -------
    inds : 1d array
        Indices for all requested timepoints.

    Examples
    --------
    Get the corresponding indices for specified timepoints:

    >>> timestamps = np.array([0.5, 1.0, 1.5, 2.0, 2.5, 3.0])
    >>> timepoints = np.array([1, 2, 3])
    >>> get_inds_by_times(timestamps, timepoints)
    array([1, 3, 5])
    """

    return get_inds_by_values(timestamps, timepoints, threshold, drop_null)


def get_value_by_time(timestamps, values, timepoint, threshold=None, axis=None):
    """Get the value from a data array at a specific time point.

    Parameters
    ----------
    timestamps : 1d array
        Timestamps, in seconds.
    values : 1d or 2d array
        Data values, corresponding to the time values in `timestamps`.
    timepoint : float
        Time value to extract.
    threshold : float, optional
        The threshold that the closest time value must be within to be returned.
        If the temporal distance is greater than the threshold, output is NaN.
    axis : {0, 1}, optional
        The axis argument for the `values` data, if it's a 2d array, as {0: column, 1: row}.
        If not provided, is inferred from the `values` array.

    Returns
    -------
    out : float or 1d array
        The value(s) at the requested time point.

    Examples
    --------
    Get the data values for a specified timepoint:

    >>> timestamps = np.array([0.5, 1, 1.5, 2, 2.5, 3 ])
    >>> values = np.array([[1, 2, 3, 4, 5, 6], [7, 8, 9, 10, 11, 12]])
    >>> get_value_by_time(timestamps, values, 1.5)
    array([3, 9])
    """

    idx = get_ind_by_time(timestamps, timepoint, threshold=threshold)
    out = values.take(indices=idx, axis=check_axis(axis, values)) if idx >= 0 else np.nan

    return out


def get_values_by_times(timestamps, values, timepoints, threshold=None, drop_null=True, axis=None):
    """Get values from a data array for a set of specified time points.

    Parameters
    ----------
    timestamps : 1d array
        Timestamps, in seconds.
    values : 1d or 2d array
        Data values, corresponding to the time values in `timestamps`.
    timepoints : 1d array
        The time values, in seconds, to extract corresponding values for.
    threshold : float, optional
        The threshold that the closest time value must be within to be returned.
        If the temporal distance is greater than the threshold, output is NaN.
    drop_null : bool, optional, default: True
        Whether to drop any null values from the outputs (outside threshold range).
        If False, outputs for any null values are NaN.
    axis : {0, 1}, optional
        The axis argument for the `values` data, if it's a 2d array, as {0: column, 1: row}.
        If not provided, is inferred from the `values` array.

    Returns
    -------
    outputs : 1d or 2d array
        The extracted values for the requested time points.

    Examples
    --------
    Get the data values for a specified set of timepoints:

    >>> timestamps = np.array([0.5, 1, 1.5, 2, 2.5, 3 ])
    >>> values = np.array([1, 2, 3, 4, 5, 6])
    >>> timepoints = np.array([1, 2, 3])
    >>> get_values_by_times(timestamps, values, timepoints)
    array([2, 4, 6])
    """

    inds = get_inds_by_times(timestamps, timepoints, threshold, drop_null)

    if drop_null:
        outputs = values.take(indices=inds, axis=check_axis(axis, values))
    else:
        outputs = np.full([np.atleast_2d(values).shape[0], len(timepoints)], np.nan)
        mask = inds >= 0
        outputs[:, np.where(mask)[0]] = values.take(indices=inds[mask],
                                                    axis=check_axis(axis, values))
        outputs = np.squeeze(outputs)

    return outputs


def get_values_by_time_range(timestamps, values, t_min, t_max, axis=None):
    """Extract data for a requested time range.

    Parameters
    ----------
    timestamps : 1d array
        Timestamps, in seconds.
    values : ndarray
        Data values, corresponding to the time values in `timestamps`.
    t_min, t_max : float
        Time range to extract.
    axis : {0, 1}, optional
        The axis argument for the `values` data, if it's a 2d array, as {0: column, 1: row}.
        If not provided, is inferred from the `values` array.

    Returns
    -------
    timestamps : 1d array
        Selected timestamp values.
    out : ndarray
        Selected data values.

    Examples
    --------
    Extract data within a specified time range:

    >>> timestamps = np.array([1, 2, 3, 4, 5, 6, 7])
    >>> values = np.array([0.5, 1, 1.5, 2, 2.5, 3, 3.5])
    >>> get_values_by_time_range(timestamps, values, t_min=2, t_max=6)
    (array([2, 3, 4, 5, 6]), array([1. , 1.5, 2. , 2.5, 3. ]))
    """

    select = np.logical_and(timestamps >= t_min, timestamps <= t_max)
    out = values.take(indices=np.where(select)[0], axis=check_axis(axis, values))

    return timestamps[select], out


def threshold_spikes_by_times(spikes, timestamps, threshold):
    """Threshold spikes by sub-selecting those that are temporally close to a set of time values.

    Parameters
    ----------
    spikes : 1d array
        Spike times, in seconds.
    timestamps : 1d array
        Timestamps, in seconds.
    threshold : float
        The threshold value for the time between the spike and a timestamp for the spike to be kept.
        Any spikes further in time from a timestamp value are dropped.

    Returns
    -------
    spikes : 1d array
        Sub-selected spike times, in seconds.

    Examples
    --------
    Extract spikes based on their proximity to timestamps:

    >>> spikes = np.array([0.76, 1.12, 1.72, 2.05, 2.32, 2.92, 3.11, 3.63, 3.91])
    >>> timestamps = np.array([1.0, 1.25, 1.5, 1.75, 2.0, 3.5, 3.75, 4.0])
    >>> threshold_spikes_by_times(spikes, timestamps, threshold=0.25)
    array([0.76, 1.12, 1.72, 2.05, 3.63, 3.91])
    """

    mask = np.empty_like(spikes, dtype=bool)
    for ind, spike in enumerate(spikes):
        mask[ind] = np.min(np.abs(timestamps - spike)) < threshold

    return spikes[mask]


def threshold_spikes_by_values(spikes, timestamps, values, data_threshold,
                               time_threshold=None, data_comparison='greater'):
    """Threshold spikes by sub-selecting based on thresholding values on another data stream.

    Parameters
    ----------
    spikes : 1d array
        Spike times, in seconds.
    timestamps : 1d array
        Timestamps, in seconds.
    values : 1d array
        Data values, corresponding to the timestamps.
    data_threshold : float
        The threshold for the data, used to select spikes based on data values
    time_threshold : float, optional
        The threshold value for the time between the spike and a timestamp for the spike to be kept.
        Any spikes further in time from a timestamp value are dropped.
    data_comparison : {'greater', 'less'}
        Which comparison function to use for the data threshold.
        This defines whether selected values must be greater than or less than the data threshold.

    Returns
    -------
    spikes : 1d array
        Sub-selected spike times, in seconds.

    Examples
    --------
    Threshold spikes based on a minimum data threshold:

    >>> spikes = np.array([0.1, 0.3, 0.4, 0.5, 1, 1.2, 1.6, 1.8])
    >>> timestamps = np.array([0.5, 1, 1.5, 2, 2.5, 3, 3.5, 4])
    >>> values = np.array([1, 2, 3, 4, 5, 6, 7, 8])
    >>> threshold_spikes_by_values(spikes, timestamps, values, 2)
    array([1.6, 1.8])
    """

    values = get_values_by_times(timestamps, values, spikes, time_threshold, drop_null=False)

    mask = ~np.isnan(values)
    spikes, values = spikes[mask], values[mask]
    spikes = spikes[get_comp_func(data_comparison)(values, data_threshold)]

    return spikes


def drop_range(spikes, time_range, check_empty=True):
    """Drop a specified time range from a vector spike times.

    Parameters
    ----------
    spikes : 1d array
        Spike times, in seconds.
    time_range : list of [float, float] or list of list of [float, float]
        Time range(s), in seconds, to drop from spike times.
        Each time range should be defined as [start_add_time, end_add_time].
    check_empty : bool, optional, default: True
        Whether to check if the dropped range is empty of spikes.
        If True, and there are spikes within the drop `time_range`, an error is raised.

    Returns
    -------
    out_spikes : 1d array
        Spike times, in seconds, with the time range removed.

    Examples
    --------
    Drop an empty time range from a set of spike times:

    >>> spikes = np.array([0.24, 0.73, 1.22, 1.65, 10.15, 10.95, 11.52, 11.84])
    >>> time_range = [2, 10]
    >>> drop_range(spikes, time_range)
    array([0.24, 0.73, 1.22, 1.65, 2.15, 2.95, 3.52, 3.84])
    """

    # Check for time range is not empty (if is empty list, do nothing)
    if time_range:

        # Operate on a copy of the input, to not overwrite original array
        spikes = spikes.copy()

        total_len = 0
        for trange in np.array(time_range, ndmin=2):

            if total_len > 0:
                trange = [trange[0] - total_len, trange[1] - total_len]

            if check_empty:
                assert get_range(spikes, *trange).size == 0, \
                    "Extracted range {} is not empty.".format(trange)

            tlen = trange[1] - trange[0]
            spikes = np.hstack([get_range(spikes, max_value=trange[0]),
                                get_range(spikes, min_value=trange[1], reset=tlen)])

            total_len += trange[1] - trange[0]

    return spikes


def _reinstate_range_1d(spikes, time_range):
    """Reinstate a dropped time range into a vector of spike times.

    Parameters
    ----------
    spikes : 1d array
        Spike times, in seconds.
    time_range : list of [float, float]
        Time range, in seconds, to reinstate into spike times, as [start_add_time, end_add_time].

    Returns
    -------
    out_spikes : 1d array
        Spike times, in seconds, with the time range reinstated.
    """

    tlen = time_range[1] - time_range[0]
    out_spikes = np.hstack([get_range(spikes, max_value=time_range[0]),
                            get_range(spikes, min_value=time_range[0]) + tlen])

    return out_spikes


def reinstate_range(spikes, time_range):
    """Reinstate a dropped time range into an array of spike times.

    Parameters
    ----------
    spikes : 1d or 2d array
        An array of spikes times, in seconds.
    time_range : list of [float, float] or list of list of [float, float]
        Time range(s), in seconds, to reinstate into shuffled spike times.
        Each time range should be defined as [start_add_time, end_add_time].

    Returns
    -------
    spikes_out : 1d or 2d array
        An array of spikes times, in seconds, with the time range reinstated.

    Examples
    --------
    Reinstate a time range into a set of spike times:

    >>> spikes = np.array([0.24, 0.73, 1.22, 1.65, 2.15, 2.95, 3.52, 3.84])
    >>> time_range = [2, 10]
    >>> reinstate_range(spikes, time_range)
    array([ 0.24,  0.73,  1.22,  1.65, 10.15, 10.95, 11.52, 11.84])
    """

    assert spikes.ndim < 3, 'The reinstate_range function only supports 1d or 2d arrays.'

    # Operate on a copy of the input, to not overwrite original array
    spikes = spikes.copy()

    # By enforcing 2d (and later squeezing), the loops works for both 1d & 2d arrays
    spikes = np.atleast_2d(spikes)
    for trange in np.array(time_range, ndmin=2):
        for ind, spikes_1d in enumerate(spikes):
            spikes[ind, :] = _reinstate_range_1d(spikes_1d, trange)

    spikes = np.squeeze(spikes)

    return spikes<|MERGE_RESOLUTION|>--- conflicted
+++ resolved
@@ -161,6 +161,9 @@
     1
     """
 
+    check_param_type(value, 'value', (int, float, np.int64, np.float64))
+    assert not np.isnan(value), "The given `value` is nan - cannot continue."
+
     ind = np.abs(values - value).argmin()
 
     if threshold:
@@ -197,18 +200,7 @@
     4
     """
 
-<<<<<<< HEAD
     return get_ind_by_value(timestamps, timepoint, threshold)
-=======
-    check_param_type(timepoint, 'timepoint', (int, float, np.int64, np.float64))
-    assert not np.isnan(timepoint), "The given `timepoint` is nan - cannot continue."
-
-    ind = np.abs(timestamps - timepoint).argmin()
-
-    if threshold:
-        if np.abs(timestamps[ind] - timepoint) > threshold:
-            ind = -1
->>>>>>> c1adf645
 
 
 def get_inds_by_values(values, select, threshold=None, drop_null=True):
