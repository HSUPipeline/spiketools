--- conflicted
+++ resolved
@@ -14,14 +14,8 @@
     position : 2d array
         Position values across a 2D space.
     bins : list of [int, int]
-<<<<<<< HEAD
-        The number of bins to divide up the space.
-        This should be defined as [number of x_bins, number of y_bins].
-    area_range : list of list
-=======
         The number of bins to divide up the space, defined as [number of x_bins, number of y_bins].
     area_range : list of list, optional
->>>>>>> 34a4f5d5
         Edges of the area to bin, defined as [[x_min, x_max], [y_min, y_max]].
         Any values outside this range will be considered outliers, and not used to compute edges.
 
